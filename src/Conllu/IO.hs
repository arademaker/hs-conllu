--- conflicted
+++ resolved
@@ -3,52 +3,48 @@
 ---
 -- imports
 import Conllu.Type
-<<<<<<< HEAD
-import Conllu.Parse (document)
 import Conllu.Utils
-=======
-import qualified Conllu.Parse as P
->>>>>>> 716895af
+import Conllu.Parse
 
-import Prelude hiding (readFile)
 import System.Directory
 import System.Environment
 import System.FilePath
-import System.IO hiding (readFile)
+import System.IO
 
 import Text.Parsec.String
 
 ---
 -- uses customized parser
-readFileWith :: Parser [Sentence] -> FilePath -> IO Document
-readFileWith p f = do
+readConlluFileWith :: Parser [Sentence] -> FilePath -> IO Document
+readConlluFileWith p f = do
   r <- parseFromFile p f
   case r of
-    Left err -> do print err
-                   return $ Document f []
+    Left err -> do
+      print err
+      return $ Document f []
     Right ss -> return $ Document (takeFileName f) ss
 
 readDirectoryWith :: Parser [Sentence] -> FilePath -> IO [Document]
 readDirectoryWith p d = do fs' <- listDirectory d
                            let fs = map (d </>) fs'
-                           mapM (readFileWith p) fs
+                           mapM (readConlluFileWith p) fs
 
 readConlluWith :: Parser [Sentence] -> FilePath -> IO [Document]
 readConlluWith p fp = do f <- doesFileExist fp
-                         if' f (mapM (readFileWith p) [fp]) $
+                         if' f (mapM (readConlluFileWith p) [fp]) $
                            do d <- doesDirectoryExist fp
                               if' d (readDirectoryWith p fp) (return [])
 
 ---
 -- uses built-in parsers
-readFile :: FilePath -> IO Document
-readFile = readFileWith P.document
+readConlluFile :: FilePath -> IO Document
+readConlluFile = readConlluFileWith document
 
 readDirectory :: FilePath -> IO [Document]
-readDirectory = readDirectoryWith P.document
+readDirectory = readDirectoryWith document
 
 readConllu :: FilePath -> IO [Document]
-readConllu = readConlluWith P.document
+readConllu = readConlluWith document
 
 ---
 -- main
