module Conllu.Diff where

import Conllu.Data.Tree
import Conllu.IO hiding (main)
import Conllu.Type
import Conllu.Utils

import Data.Foldable
import Data.Function
import Data.List
import Data.Maybe
import Data.Ord
import Prelude hiding (readFile)
import System.Environment

type TokenDiff = (Token, Token)
type SentDiff  = (Index, [TokenDiff])
type DocDiff   = (String, [SentDiff])

diffSTk :: Token -> Token -> Bool
diffSTk t1 t2 = any (\f -> f t1 == f t2) dfs
  where
    dfs =
      [ showM . _form
      , showM . _lemma
      , showM . _upostag
      , showM . _xpostag
      , show  . _feats
      , showM . _dephead
      , showM . _deprel
      , show  . _deps
      , showM . _misc
      ]

diffSTks :: [Token] -> [Token] -> [TokenDiff]
diffSTks sts1 sts2 =
  if'
    (length sts1 == length sts2)
    (filter (uncurry diffSTk) $ zip sts1 sts2)
    []

diffSent :: Sentence -> Sentence -> Maybe SentDiff
diffSent s1 s2 =
  let dtks = diffSTks (sentSTks s1) (sentSTks s2)
      sid  = sentId s1
  in if null dtks
       then Nothing
       else Just (sid, dtks)

diffSents :: [Sentence] -> [Sentence] -> [SentDiff]
diffSents []  _  = []
diffSents _ss [] = []
diffSents ss1@(s1:st1) ss2@(s2:st2) =
  case (comparing sentId s1 s2) of
    LT -> diffSents st1 ss2
    GT -> diffSents ss1 st2
    EQ -> (diffSent s1 s2) ?: diffSents st1 st2

diffDoc :: Document -> Document -> DocDiff
diffDoc d1 d2 =
  (_file d1 ++ "/" ++ _file d2, diffSents (_sents d1) (_sents d2))

---
-- auxiliary functions
showM :: Show a => Maybe a -> String
showM (Just x) = show x
showM Nothing  = "_"

sentId :: Sentence -> Index
sentId s =
  let mid = lookup "sent_id " $ _meta s
      id = fromMaybe "0" mid
  in read id :: Index

---
-- main
main :: IO ()
<<<<<<< HEAD
main = do fp1:fp2:ls <- getArgs
          d1 <- readConlluFile fp1
          d2 <- readConlluFile fp2
          putStrLn $ printDocDiff $ diffDocOn ls d1 d2
=======
main = do [fp1,fp2] <- getArgs
          d1 <- readFile fp1
          d2 <- readFile fp2
          putStrLn $ show $ diffDoc d1 d2
>>>>>>> c8ee48b3
          return ()<|MERGE_RESOLUTION|>--- conflicted
+++ resolved
@@ -10,7 +10,6 @@
 import Data.List
 import Data.Maybe
 import Data.Ord
-import Prelude hiding (readFile)
 import System.Environment
 
 type TokenDiff = (Token, Token)
@@ -75,15 +74,8 @@
 ---
 -- main
 main :: IO ()
-<<<<<<< HEAD
-main = do fp1:fp2:ls <- getArgs
+main = do [fp1,fp2] <- getArgs
           d1 <- readConlluFile fp1
           d2 <- readConlluFile fp2
-          putStrLn $ printDocDiff $ diffDocOn ls d1 d2
-=======
-main = do [fp1,fp2] <- getArgs
-          d1 <- readFile fp1
-          d2 <- readFile fp2
           putStrLn $ show $ diffDoc d1 d2
->>>>>>> c8ee48b3
           return ()