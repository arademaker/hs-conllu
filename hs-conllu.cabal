name:                hs-conllu
version:             0.1.3
synopsis:            Conllu validating parser and utils.
description:         utilities to parse, print, diff, and analyse data in CoNLL-U format.
extra-doc-files:      README
                    , CHANGELOG
                    , TODO
homepage:            https://github.com/odanoburu/hs-conllu
bug-reports:         https://github.com/odanoburu/hs-conllu/issues
license:             LGPL-3
license-file:        LICENSE
author:              bruno cuconato
maintainer:          bruno cuconato <bcclaro+haskell+hsconllu@gmail.com>
category:            Language
build-type:          Simple
cabal-version:       >=1.18
<<<<<<< HEAD
tested-with:         GHC==8.0.2, GHC==8.2.2, GHC==8.4.2
=======
tested-with:         GHC==8.2.2, GHC==8.4.1
>>>>>>> 00a84f0d

source-repository head
  type:              git
  location:          https://github.com/odanoburu/hs-conllu.git

library
  exposed-modules:     Conllu.Type,
                       Conllu.UposTagset,
                       Conllu.DeprelTagset,
                       Conllu.IO,
                       Conllu.Parse,
                       Conllu.Diff,
                       Conllu.Utils,
                       Conllu.Print
--  other-modules: Conllu.Utils
  -- other-extensions:
  build-depends:       base >=4.9 && <5,
                       containers >0.5.8 && <0.6,
                       directory ==1.3.*,
                       filepath ==1.4.*,
                       megaparsec ==6.*,
                       void <1
  hs-source-dirs:      src
  default-language:    Haskell2010

executable hs-conllu
  hs-source-dirs:     src
  main-is:            Main.hs
  default-language:   Haskell2010
  build-depends:      base >= 4.9 && <5,
                      containers >0.5.8 && <0.6,
                      directory ==1.3.*,
                      filepath ==1.4.*,
                      megaparsec ==6.*
  other-modules:      Conllu.Type,
                      Conllu.UposTagset,
                      Conllu.DeprelTagset,
                      Conllu.Diff,
                      Conllu.IO,
                      Conllu.Parse,
                      Conllu.Utils,
                      Conllu.Print<|MERGE_RESOLUTION|>--- conflicted
+++ resolved
@@ -14,11 +14,9 @@
 category:            Language
 build-type:          Simple
 cabal-version:       >=1.18
-<<<<<<< HEAD
 tested-with:         GHC==8.0.2, GHC==8.2.2, GHC==8.4.2
-=======
-tested-with:         GHC==8.2.2, GHC==8.4.1
->>>>>>> 00a84f0d
+
+
 
 source-repository head
   type:              git
